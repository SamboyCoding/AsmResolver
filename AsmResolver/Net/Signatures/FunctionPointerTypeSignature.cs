--- conflicted
+++ resolved
@@ -49,19 +49,14 @@
 
         public override uint GetPhysicalLength(MetadataBuffer buffer)
         {
-<<<<<<< HEAD
             return sizeof(byte)
-                   + Signature.GetPhysicalLength()
-                   + base.GetPhysicalLength();
-=======
-            return sizeof (byte)
-                   + Signature.GetPhysicalLength(buffer);
+                   + Signature.GetPhysicalLength(buffer)
+                   + base.GetPhysicalLength(buffer);
         }
 
         public override void Prepare(MetadataBuffer buffer)
         {
             Signature.Prepare(buffer);
->>>>>>> ac056bc5
         }
 
         public override void Write(MetadataBuffer buffer, IBinaryStreamWriter writer)
