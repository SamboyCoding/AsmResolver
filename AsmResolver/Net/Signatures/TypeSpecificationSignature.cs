--- conflicted
+++ resolved
@@ -43,17 +43,13 @@
         public override uint GetPhysicalLength(MetadataBuffer buffer)
         {
             return sizeof(byte) +
-<<<<<<< HEAD
-                   BaseType.GetPhysicalLength() +
-                   base.GetPhysicalLength();
-=======
-                   BaseType.GetPhysicalLength(buffer);
+                   BaseType.GetPhysicalLength(buffer) +
+                   base.GetPhysicalLength(buffer);
         }
 
         public override void Prepare(MetadataBuffer buffer)
         {
             BaseType.Prepare(buffer);
->>>>>>> ac056bc5
         }
 
         public override void Write(MetadataBuffer buffer, IBinaryStreamWriter writer)
