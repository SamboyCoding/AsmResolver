-
  branches:
    only:
      - master

  image: Visual Studio 2022
  version: 4.11.2-master-build.{build}
  configuration: Release

  skip_commits:
    files:
      - docs/*

  before_build:
    - dotnet restore

  build:
    verbosity: minimal

  artifacts:
    - path: '**\*.nupkg'

  deploy:
    provider: NuGet
    api_key:
      secure: L3fXsS7umzD8zwAvTsdGxOg/E6tQ4IR4MfwBAcO8elE7ZwjZ8HO8UPwjiWbp4RMw
    skip_symbols: false
    artifact: /.*\.nupkg/

-
  branches:
    only:
      - development

  image: Visual Studio 2022
<<<<<<< HEAD
  version: 5.0.0-dev-build.{build}
=======
  version: 4.11.2-dev-build.{build}
>>>>>>> e2d65b5c
  configuration: Release

  skip_commits:
    files:
      - docs/*

  before_build:
    - dotnet restore

  build:
    verbosity: minimal

  artifacts:
    - path: '**\*.nupkg'<|MERGE_RESOLUTION|>--- conflicted
+++ resolved
@@ -33,11 +33,7 @@
       - development
 
   image: Visual Studio 2022
-<<<<<<< HEAD
   version: 5.0.0-dev-build.{build}
-=======
-  version: 4.11.2-dev-build.{build}
->>>>>>> e2d65b5c
   configuration: Release
 
   skip_commits:
