--- conflicted
+++ resolved
@@ -129,7 +129,6 @@
     <data name="ReadyToRunTestLoop" type="System.Resources.ResXFileRef, System.Windows.Forms">
         <value>..\Resources\ReadyToRunTestLoop.dll;System.Byte[], mscorlib, Version=4.0.0.0, Culture=neutral, PublicKeyToken=b77a5c561934e089</value>
     </data>
-<<<<<<< HEAD
     <data name="MixedModeHelloWorld" type="System.Resources.ResXFileRef, System.Windows.Forms">
         <value>..\Resources\MixedModeHelloWorld.exe;System.Byte[], mscorlib, Version=4.0.0.0, Culture=neutral, PublicKeyToken=b77a5c561934e089</value>
     </data>
@@ -147,7 +146,7 @@
     </data>
     <data name="NativeHelloWorldCpp_X64" type="System.Resources.ResXFileRef, System.Windows.Forms">
         <value>..\Resources\NativeHelloWorldCpp.x64.exe;System.Byte[], mscorlib, Version=4.0.0.0, Culture=neutral, PublicKeyToken=b77a5c561934e089</value>
-=======
+    </data>
     <data name="HelloWorld_SchemaStream" type="System.Resources.ResXFileRef, System.Windows.Forms">
         <value>..\Resources\HelloWorld.SchemaStream.exe;System.Byte[], mscorlib, Version=4.0.0.0, Culture=neutral, PublicKeyToken=b77a5c561934e089</value>
     </data>
@@ -159,6 +158,5 @@
     </data>
     <data name="HelloWorld_JTDStream" type="System.Resources.ResXFileRef, System.Windows.Forms">
         <value>..\Resources\HelloWorld.JTDStream.exe;System.Byte[], mscorlib, Version=4.0.0.0, Culture=neutral, PublicKeyToken=b77a5c561934e089</value>
->>>>>>> 24461bf4
     </data>
 </root>